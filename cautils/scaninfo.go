package cautils

import (
	"encoding/json"
	"fmt"
	"io/ioutil"
	"log"
	"os"
	"path/filepath"
	"strings"

	"github.com/armosec/kubescape/cautils/getter"
	"github.com/armosec/opa-utils/reporthandling"
)

const (
	ScanCluster                string = "cluster"
	ScanLocalFiles             string = "yaml"
	localControlInputsFilename string = "controls-inputs.json"
	localExceptionsFilename    string = "exceptions.json"
)

type BoolPtrFlag struct {
	valPtr *bool
}

func (bpf *BoolPtrFlag) Type() string {
	return "bool"
}

func (bpf *BoolPtrFlag) String() string {
	if bpf.valPtr != nil {
		return fmt.Sprintf("%v", *bpf.valPtr)
	}
	return ""
}
func (bpf *BoolPtrFlag) Get() *bool {
	return bpf.valPtr
}

func (bpf *BoolPtrFlag) SetBool(val bool) {
	bpf.valPtr = &val
}

func (bpf *BoolPtrFlag) Set(val string) error {
	switch val {
	case "true":
		bpf.SetBool(true)
	case "false":
		bpf.SetBool(false)
	}
	return nil
}

type ScanInfo struct {
	Getters
	PolicyIdentifier   []reporthandling.PolicyIdentifier
	UseExceptions      string      // Load file with exceptions configuration
	ControlsInputs     string      // Load file with inputs for controls
	UseFrom            []string    // Load framework from local file (instead of download). Use when running offline
	UseDefault         bool        // Load framework from cached file (instead of download). Use when running offline
	UseArtifactsFrom   string      // Load artifacts from local path. Use when running offline
	VerboseMode        bool        // Display all of the input resources and not only failed resources
	Format             string      // Format results (table, json, junit ...)
	Output             string      // Store results in an output file, Output file name
	ExcludedNamespaces string      // used for host sensor namespace
	IncludeNamespaces  string      // DEPRECATED?
	InputPatterns      []string    // Yaml files input patterns
	Silent             bool        // Silent mode - Do not print progress logs
	FailThreshold      uint16      // Failure score threshold
	Submit             bool        // Submit results to Armo BE
	HostSensor         BoolPtrFlag // Deploy ARMO K8s host sensor to collect data from certain controls
	Local              bool        // Do not submit results
	Account            string      // account ID
	KubeContext        string      // context name
	FrameworkScan      bool        // false if scanning control
	ScanAll            bool        // true if scan all frameworks
}

type Getters struct {
	ExceptionsGetter     getter.IExceptionsGetter
	ControlsInputsGetter getter.IControlsInputsGetter
	PolicyGetter         getter.IPolicyGetter
}

func (scanInfo *ScanInfo) Init() {
	scanInfo.setUseFrom()
	scanInfo.setOutputFile()
<<<<<<< HEAD
	scanInfo.setUseArtifactsFrom()
}

func (scanInfo *ScanInfo) setUseArtifactsFrom() {
	if scanInfo.UseArtifactsFrom == "" {
		return
	}
	// UseArtifactsFrom must be a path without a filename
	dir, file := filepath.Split(scanInfo.UseArtifactsFrom)
	if dir == "" {
		scanInfo.UseArtifactsFrom = file
	} else if strings.Contains(file, ".json") {
		scanInfo.UseArtifactsFrom = dir
	}
	// set frameworks files
	files, err := ioutil.ReadDir(scanInfo.UseArtifactsFrom)
	if err != nil {
		log.Fatal(err)
	}
	framework := &reporthandling.Framework{}
	for _, f := range files {
		filePath := filepath.Join(scanInfo.UseArtifactsFrom, f.Name())
		file, err := os.ReadFile(filePath)
		if err == nil {
			if err := json.Unmarshal(file, framework); err == nil {
				scanInfo.UseFrom = append(scanInfo.UseFrom, filepath.Join(scanInfo.UseArtifactsFrom, f.Name()))
			}
		}
	}
	// set config-inputs file
	scanInfo.ControlsInputs = filepath.Join(scanInfo.UseArtifactsFrom, localControlInputsFilename)
	// set exceptions
	scanInfo.UseExceptions = filepath.Join(scanInfo.UseArtifactsFrom, localExceptionsFilename)
=======
}

func (scanInfo *ScanInfo) setUseExceptions() {
	if scanInfo.UseExceptions != "" {
		// load exceptions from file
		scanInfo.ExceptionsGetter = getter.NewLoadPolicy([]string{scanInfo.UseExceptions})
	} else {
		scanInfo.ExceptionsGetter = getter.GetArmoAPIConnector()
	}
>>>>>>> 8a166e5b
}

func (scanInfo *ScanInfo) setUseFrom() {
	if scanInfo.UseDefault {
		for _, policy := range scanInfo.PolicyIdentifier {
			scanInfo.UseFrom = append(scanInfo.UseFrom, getter.GetDefaultPath(policy.Name+".json"))
		}
	}
}

func (scanInfo *ScanInfo) setOutputFile() {
	if scanInfo.Output == "" {
		return
	}
	if scanInfo.Format == "json" {
		if filepath.Ext(scanInfo.Output) != ".json" {
			scanInfo.Output += ".json"
		}
	}
	if scanInfo.Format == "junit" {
		if filepath.Ext(scanInfo.Output) != ".xml" {
			scanInfo.Output += ".xml"
		}
	}
}

func (scanInfo *ScanInfo) GetScanningEnvironment() string {
	if len(scanInfo.InputPatterns) != 0 {
		return ScanLocalFiles
	}
	return ScanCluster
}

func (scanInfo *ScanInfo) SetPolicyIdentifiers(policies []string, kind reporthandling.NotificationPolicyKind) {
	for _, policy := range policies {
		if !scanInfo.contains(policy) {
			newPolicy := reporthandling.PolicyIdentifier{}
			newPolicy.Kind = kind // reporthandling.KindFramework
			newPolicy.Name = policy
			scanInfo.PolicyIdentifier = append(scanInfo.PolicyIdentifier, newPolicy)
		}
	}
}

func (scanInfo *ScanInfo) contains(policyName string) bool {
	for _, policy := range scanInfo.PolicyIdentifier {
		if policy.Name == policyName {
			return true
		}
	}
	return false
}<|MERGE_RESOLUTION|>--- conflicted
+++ resolved
@@ -86,7 +86,6 @@
 func (scanInfo *ScanInfo) Init() {
 	scanInfo.setUseFrom()
 	scanInfo.setOutputFile()
-<<<<<<< HEAD
 	scanInfo.setUseArtifactsFrom()
 }
 
@@ -120,7 +119,6 @@
 	scanInfo.ControlsInputs = filepath.Join(scanInfo.UseArtifactsFrom, localControlInputsFilename)
 	// set exceptions
 	scanInfo.UseExceptions = filepath.Join(scanInfo.UseArtifactsFrom, localExceptionsFilename)
-=======
 }
 
 func (scanInfo *ScanInfo) setUseExceptions() {
@@ -130,7 +128,6 @@
 	} else {
 		scanInfo.ExceptionsGetter = getter.GetArmoAPIConnector()
 	}
->>>>>>> 8a166e5b
 }
 
 func (scanInfo *ScanInfo) setUseFrom() {
