name: build

on:
  push:
    branches: [ master ] 
jobs:
  once:
    name: Create release
    runs-on: ubuntu-latest
    outputs:
      upload_url: ${{ steps.create_release.outputs.upload_url }}
    steps:
      - name: Create a release
        id: create_release
        uses: actions/create-release@v1
        env:
          GITHUB_TOKEN: ${{ secrets.GITHUB_TOKEN }}
        with:
          tag_name: v1.0.${{ github.run_number }}
          release_name: Release v1.0.${{ github.run_number }}
          draft: false
          prerelease: false
  build:
    name: Create cross-platform release build, tag and upload binaries
    needs: once
    runs-on: ${{ matrix.os }}
    strategy:
      matrix:
        os: [ubuntu-latest, macos-latest, windows-latest]
    steps:
      - uses: actions/checkout@v1
      - name: Set up Go
        uses: actions/setup-go@v2
        with:
          go-version: 1.17

      - name: Test
        run: go test -v ./...

      - name: Build
        env:
          RELEASE: v1.0.${{ github.run_number }} 
          ArmoBEServer: api.armo.cloud
          ArmoERServer: report.armo.cloud
          ArmoWebsite: portal.armo.cloud
          CGO_ENABLED: 0
        run: python3 --version && python3 build.py
      
      - name: Upload Release binaries
        id: upload-release-asset
        uses: actions/upload-release-asset@v1
        env:
          GITHUB_TOKEN: ${{ secrets.GITHUB_TOKEN }}
        with:
          upload_url: ${{ needs.once.outputs.upload_url }}
<<<<<<< HEAD
          asset_path: build/${{ matrix.os }}/kubescape.zip
          asset_name: kubescape-${{ matrix.os }}.zip
          asset_content_type: application/zip
=======
          asset_path: build/${{ matrix.os }}/kubescape
          asset_name: kubescape-${{ matrix.os }}
          asset_content_type: application/octet-stream


  build-docker:
    name: Build docker container, tag and upload to registry
    needs: build
    if: ${{ github.repository == 'armosec/kubescape' }}
    runs-on: ubuntu-latest

    steps:
      - uses: actions/checkout@v2

      - name: Set name
        run: echo quay.io/armosec/kubescape:v1.0.${{ github.run_number }} > build_tag.txt

      - name: Build the Docker image
        run: docker build . --file build/Dockerfile --tag $(cat build_tag.txt)
      
      - name: Re-Tag Image to latest
        run: docker tag $(cat build_tag.txt) quay.io/armosec/kubescape:latest

      - name: Login to Quay.io
        env: # Or as an environment variable
          QUAY_PASSWORD: ${{ secrets.QUAYIO_REGISTRY_PASSWORD }}
          QUAY_USERNAME: ${{ secrets.QUAYIO_REGISTRY_USERNAME }}
        run: docker login -u="${QUAY_USERNAME}" -p="${QUAY_PASSWORD}" quay.io
      - name: Push Docker image
        run: |
          docker push $(cat build_tag.txt)
          docker push quay.io/armosec/kubescape:latest
        
>>>>>>> f384e8a6
<|MERGE_RESOLUTION|>--- conflicted
+++ resolved
@@ -53,11 +53,6 @@
           GITHUB_TOKEN: ${{ secrets.GITHUB_TOKEN }}
         with:
           upload_url: ${{ needs.once.outputs.upload_url }}
-<<<<<<< HEAD
-          asset_path: build/${{ matrix.os }}/kubescape.zip
-          asset_name: kubescape-${{ matrix.os }}.zip
-          asset_content_type: application/zip
-=======
           asset_path: build/${{ matrix.os }}/kubescape
           asset_name: kubescape-${{ matrix.os }}
           asset_content_type: application/octet-stream
@@ -90,5 +85,4 @@
         run: |
           docker push $(cat build_tag.txt)
           docker push quay.io/armosec/kubescape:latest
-        
->>>>>>> f384e8a6
+        