<img src="docs/kubescape.png" width="300" alt="logo" align="center">

[![build](https://github.com/armosec/kubescape/actions/workflows/build.yaml/badge.svg)](https://github.com/armosec/kubescape/actions/workflows/build.yaml)
[![Github All Releases](https://img.shields.io/github/downloads/armosec/kubescape/total.svg)]()
[![Go Report Card](https://goreportcard.com/badge/github.com/armosec/kubescape)](https://goreportcard.com/report/github.com/armosec/kubescape)

Kubescape is the first tool for testing if Kubernetes is deployed securely as defined in [Kubernetes Hardening Guidance by NSA and CISA](https://www.nsa.gov/News-Features/Feature-Stories/Article-View/Article/2716980/nsa-cisa-release-kubernetes-hardening-guidance/)

Use Kubescape to test clusters or scan single YAML files and integrate it to your processes. 

<img src="docs/demo.gif">

# TL;DR
## Install & Run

1. Install:
```
curl -s https://raw.githubusercontent.com/armosec/kubescape/master/install.sh | /bin/bash
```

<<<<<<< HEAD
2. Run:
=======
<img src="docs/install.jpeg">

## Run

### Cluster testing
To get a fast check of the security posture of your Kubernetes cluster, run this:

>>>>>>> 81e5bc39
```
kubescape scan framework nsa --exclude-namespaces kube-system,kube-public
```

If you wish to scan all namespaces in your cluster, remove the `--exclude-namespaces` flag.

### Pre-deployment testing
Check your YAML files before you're deploying, simply add them at the end of command line:

```
kubescape scan framework nsa *.yaml
```

### Integration with other tools

Kubescape can produce output fitting for later processing:
* JSON (`-o json`)
* JUnit XML (`-o junit`)

Example:
```
kubescape scan framework nsa --silent -o -junit > results.xml
```

<img src="docs/summary.png">

## Usage & Examples

* Scan a running Kubernetes cluster with [`nsa`](https://www.nsa.gov/News-Features/Feature-Stories/Article-View/Article/2716980/nsa-cisa-release-kubernetes-hardening-guidance/) framework
```
kubescape scan framework nsa --exclude-namespaces kube-system,kube-public
```

* Scan a running Kubernetes cluster with [`mitre`](https://www.microsoft.com/security/blog/2020/04/02/attack-matrix-kubernetes/) framework
```
kubescape scan framework mitre --exclude-namespaces kube-system,kube-public
```


* Scan local `yaml`/`json` files
```
kubescape scan framework nsa examples/online-boutique/*
```


* Scan `yaml`/`json` files from url
```
kubescape scan framework nsa https://raw.githubusercontent.com/GoogleCloudPlatform/microservices-demo/master/release/kubernetes-manifests.yaml
```

* Output in `json` format
```
kubescape scan framework nsa --exclude-namespaces kube-system,kube-public --silence -o json
```

* Output in `junit` (`xml`) format
```
kubescape scan framework nsa --exclude-namespaces kube-system,kube-public --silence -o junit
```

# How to build 

Note: development (and the release process) is done with Go `1.16`

1. Clone Project
```
git clone git@github.com:armosec/kubescape.git kubescape && cd "$_"
```

2. Build
```
go mod tidy && go build -o kubescape .
```

3. Run
```
./kubescape scan framework nsa --exclude-namespaces kube-system,kube-public
```

4. Enjoy :zany_face:

# Under the hood

## Tests
Kubescape is running the following tests according to what is defined by [Kubernetes Hardening Guidance by NSA and CISA](https://www.nsa.gov/News-Features/Feature-Stories/Article-View/Article/2716980/nsa-cisa-release-kubernetes-hardening-guidance/)
* Non-root containers
* Immutable container filesystem 
* Privileged containers 
* hostPID, hostIPC privileges
* hostNetwork access
* allowedHostPaths field
* Protecting pod service account tokens
* Resource policies
* Control plane hardening 
* Exposed dashboard
* Allow privilege escalation
* Applications credentials in configuration files
* Cluster-admin binding
* Exec into container
* Dangerous capabilities
* Insecure capabilities
* Linux hardening


## Technology
Kubescape based on OPA engine: https://github.com/open-policy-agent/opa and ARMO's posture controls. 

The tools retrieves Kubernetes objects from the API server and runs a set of [regos snippets](https://www.openpolicyagent.org/docs/latest/policy-language/) developed by [ARMO](https://www.armosec.io/). 

The results by default printed in a pretty "console friendly" manner, but they can be retrieved in JSON format for further processing.

Kubescape is an open source project, we welcome your feedback and ideas for improvement. We’re also aiming to collaborate with the Kubernetes community to help make the tests themselves more robust and complete as Kubernetes develops.

<|MERGE_RESOLUTION|>--- conflicted
+++ resolved
@@ -13,31 +13,26 @@
 # TL;DR
 ## Install & Run
 
-1. Install:
+### Install:
 ```
 curl -s https://raw.githubusercontent.com/armosec/kubescape/master/install.sh | /bin/bash
 ```
 
-<<<<<<< HEAD
-2. Run:
-=======
-<img src="docs/install.jpeg">
-
-## Run
-
-### Cluster testing
-To get a fast check of the security posture of your Kubernetes cluster, run this:
-
->>>>>>> 81e5bc39
+### Run:
 ```
 kubescape scan framework nsa --exclude-namespaces kube-system,kube-public
 ```
 
 If you wish to scan all namespaces in your cluster, remove the `--exclude-namespaces` flag.
 
-### Pre-deployment testing
+<img src="docs/summary.png">
+
+
+
+## Usage & Examples
+
+### Pre-Deployment Testing
 Check your YAML files before you're deploying, simply add them at the end of command line:
-
 ```
 kubescape scan framework nsa *.yaml
 ```
@@ -48,14 +43,6 @@
 * JSON (`-o json`)
 * JUnit XML (`-o junit`)
 
-Example:
-```
-kubescape scan framework nsa --silent -o -junit > results.xml
-```
-
-<img src="docs/summary.png">
-
-## Usage & Examples
 
 * Scan a running Kubernetes cluster with [`nsa`](https://www.nsa.gov/News-Features/Feature-Stories/Article-View/Article/2716980/nsa-cisa-release-kubernetes-hardening-guidance/) framework
 ```
@@ -81,12 +68,12 @@
 
 * Output in `json` format
 ```
-kubescape scan framework nsa --exclude-namespaces kube-system,kube-public --silence -o json
+kubescape scan framework nsa --exclude-namespaces kube-system,kube-public --silence -o json > results.json
 ```
 
-* Output in `junit` (`xml`) format
+* Output in `junit xml` format
 ```
-kubescape scan framework nsa --exclude-namespaces kube-system,kube-public --silence -o junit
+kubescape scan framework nsa --exclude-namespaces kube-system,kube-public --silence -o junit > results.xml
 ```
 
 # How to build 
