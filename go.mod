--- conflicted
+++ resolved
@@ -164,13 +164,8 @@
 	golang.org/x/time v0.0.0-20220210224613-90d013bbcef8 // indirect
 	gonum.org/v1/gonum v0.9.1 // indirect
 	google.golang.org/appengine v1.6.7 // indirect
-<<<<<<< HEAD
 	google.golang.org/grpc v1.47.0 // indirect
-=======
-	google.golang.org/genproto v0.0.0-20220708155623-50e5f4832e73 // indirect
-	google.golang.org/grpc v1.49.0 // indirect
-	google.golang.org/protobuf v1.28.1 // indirect
->>>>>>> 92ad5f24
+
 	gopkg.in/inf.v0 v0.9.1 // indirect
 	gopkg.in/square/go-jose.v2 v2.6.0 // indirect
 	gopkg.in/warnings.v0 v0.1.2 // indirect
