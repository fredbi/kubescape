name: build

on:
  push:
    branches: [ master ]
  pull_request:
    branches: [ master ]
jobs:
  once:
    name: Create release
    runs-on: ubuntu-latest
    outputs:
      upload_url: ${{ steps.create_release.outputs.upload_url }}
    steps:
      - name: Create a release
        id: create_release
        uses: actions/create-release@v1
        env:
          GITHUB_TOKEN: ${{ secrets.GITHUB_TOKEN }}
        with:
          tag_name: v1.0.${{ github.run_number }}
          release_name: Release v1.0.${{ github.run_number }}
          draft: false
          prerelease: false
  build:
    name: Create cross-platform release build, tag and upload binaries
    needs: once
    runs-on: ${{ matrix.os }}
    strategy:
      matrix:
        os: [ubuntu-latest, macos-latest, windows-latest]
    steps:
      - uses: actions/checkout@v1

      - name: Set up Go
        uses: actions/setup-go@v2
        with:
<<<<<<< HEAD
          go-version: 1.16

      - name: Test
        run: go test -v ./...

=======
          go-version: 1.17
>>>>>>> 123b6200
      - name: Build
        env:
          RELEASE: v1.0.${{ github.run_number }} 
          ArmoBEServer: api.armo.cloud
          ArmoERServer: report.armo.cloud
          ArmoWebsite: portal.armo.cloud
          CGO_ENABLED: 0
        run: python build.py
      
      - name: Upload Release binaries
        id: upload-release-asset
        uses: actions/upload-release-asset@v1
        env:
          GITHUB_TOKEN: ${{ secrets.GITHUB_TOKEN }}
        with:
          upload_url: ${{ needs.once.outputs.upload_url }}
          asset_path: build/${{ matrix.os }}/kubescape
          asset_name: kubescape-${{ matrix.os }}
          asset_content_type: application/octet-stream<|MERGE_RESOLUTION|>--- conflicted
+++ resolved
@@ -35,15 +35,11 @@
       - name: Set up Go
         uses: actions/setup-go@v2
         with:
-<<<<<<< HEAD
-          go-version: 1.16
+          go-version: 1.17
 
       - name: Test
         run: go test -v ./...
 
-=======
-          go-version: 1.17
->>>>>>> 123b6200
       - name: Build
         env:
           RELEASE: v1.0.${{ github.run_number }} 
