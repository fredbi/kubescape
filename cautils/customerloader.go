package cautils

import (
	"context"
	"encoding/json"
	"fmt"
	"io/ioutil"
	"net/url"
	"os"
	"strings"

	"github.com/armosec/kubescape/cautils/getter"
	metav1 "k8s.io/apimachinery/pkg/apis/meta/v1"

	"github.com/armosec/kubescape/cautils/k8sinterface"
	corev1 "k8s.io/api/core/v1"
)

const (
	configMapName  = "kubescape"
	configFileName = "config"
)

type ConfigObj struct {
	CustomerGUID       string `json:"customerGUID"`
<<<<<<< HEAD
	Invitation         string `json:"invitation"`
=======
	Token              string `json:"invitationParam"`
>>>>>>> 4206e9c1
	CustomerAdminEMail string `json:"adminMail"`
}

func (co *ConfigObj) Json() []byte {
	if b, err := json.Marshal(co); err == nil {
		return b
	}
	return []byte{}
}

type IClusterConfig interface {
	SetCustomerGUID() error
	GetCustomerGUID() string
	GenerateURL()
}

type ClusterConfig struct {
	k8s       *k8sinterface.KubernetesApi
	defaultNS string
	armoAPI   *getter.ArmoAPI
	configObj *ConfigObj
}

type EmptyConfig struct {
}

func (c *EmptyConfig) GenerateURL() {
}

func (c *EmptyConfig) SetCustomerGUID() error {
	return nil
}

func (c *EmptyConfig) GetCustomerGUID() string {
	return ""
}

func NewEmptyConfig() *EmptyConfig {
	return &EmptyConfig{}
}

func NewClusterConfig(k8s *k8sinterface.KubernetesApi, armoAPI *getter.ArmoAPI) *ClusterConfig {
	return &ClusterConfig{
		k8s:       k8s,
		armoAPI:   armoAPI,
		defaultNS: k8sinterface.GetDefaultNamespace(),
	}
}

func (c *ClusterConfig) update(configObj *ConfigObj) {
	c.configObj = configObj
	ioutil.WriteFile(getter.GetDefaultPath(configFileName+".json"), c.configObj.Json(), 0664)
}
func (c *ClusterConfig) GenerateURL() {
	u := url.URL{}
	u.Scheme = "https"
	u.Host = getter.ArmoFEURL
	if c.configObj == nil {
		return
	}
	if c.configObj.CustomerAdminEMail != "" {
		msgStr := fmt.Sprintf("To view all controls and get remediations ask access permissions to %s from %s", u.String(), c.configObj.CustomerAdminEMail)
		InfoTextDisplay(os.Stdout, msgStr+"\n")
		return
	}
	u.Path = "account/sign-up"
	q := u.Query()
	q.Add("invitationToken", c.configObj.Invitation)
	q.Add("customerGUID", c.configObj.CustomerGUID)

	u.RawQuery = q.Encode()
	fmt.Println("To view all controls and get remediations visit:")
	InfoTextDisplay(os.Stdout, u.String()+"\n")

}

func (c *ClusterConfig) GetCustomerGUID() string {
	if c.configObj != nil {
		return c.configObj.CustomerGUID
	}
	return ""
}

func (c *ClusterConfig) GetValueByKeyFromConfigMap(key string) (string, error) {

	configMap, err := c.k8s.KubernetesClient.CoreV1().ConfigMaps(c.defaultNS).Get(context.Background(), configMapName, metav1.GetOptions{})

	if err != nil {
		return "", err
	}
	if val, ok := configMap.Data[key]; ok {
		return val, nil
	} else {
		return "", fmt.Errorf("value does not exist.")
	}

}

func (c *ClusterConfig) SetKeyValueInConfigmap(key string, value string) error {

	configMap, err := c.k8s.KubernetesClient.CoreV1().ConfigMaps(c.defaultNS).Get(context.Background(), configMapName, metav1.GetOptions{})
	if err != nil {
		configMap = &corev1.ConfigMap{
			ObjectMeta: metav1.ObjectMeta{
				Name: configMapName,
			},
		}
	}

	if len(configMap.Data) == 0 {
		configMap.Data = make(map[string]string)
	}

	configMap.Data[key] = value

	if err != nil {
		_, err = c.k8s.KubernetesClient.CoreV1().ConfigMaps(c.defaultNS).Create(context.Background(), configMap, metav1.CreateOptions{})
	} else {
		_, err = c.k8s.KubernetesClient.CoreV1().ConfigMaps(configMap.Namespace).Update(context.Background(), configMap, metav1.UpdateOptions{})
	}

	return err
}

func (c *ClusterConfig) SetCustomerGUID() error {

	// get from configMap
	if configObj, _ := c.loadConfigFromConfigMap(); configObj != nil {
		c.update(configObj)
	}

	// get from file
	if configObj, _ := c.loadConfigFromFile(); configObj != nil {
		c.update(configObj)
		c.updateConfigMap()
	}
	customerGUID := c.GetCustomerGUID()
	// get from armoBE
	tenantResponse, err := c.armoAPI.GetCustomerGUID(customerGUID)
	if err == nil && tenantResponse != nil {
		if tenantResponse.AdminMail != "" { // this customer already belongs to some user
			c.update(&ConfigObj{CustomerGUID: customerGUID, CustomerAdminEMail: tenantResponse.AdminMail})
		} else {
			c.update(&ConfigObj{CustomerGUID: tenantResponse.TenantID, Invitation: tenantResponse.Token})
			return c.updateConfigMap()
		}
	} else {
		if err != nil && strings.Contains(err.Error(), "Invitation for tenant already exists") {
			return nil
		}
		return err
	}
	return nil
}

func (c *ClusterConfig) loadConfigFromConfigMap() (*ConfigObj, error) {
	if c.k8s == nil {
		return nil, nil
	}
	configMap, err := c.k8s.KubernetesClient.CoreV1().ConfigMaps(c.defaultNS).Get(context.Background(), configMapName, metav1.GetOptions{})
	if err != nil {
		return nil, err
	}

	if bData, err := json.Marshal(configMap.Data); err == nil {
		return readConfig(bData)
	}
	return nil, nil
}

func (c *ClusterConfig) updateConfigMap() error {
	if c.k8s == nil {
		return nil
	}
	configMap, err := c.k8s.KubernetesClient.CoreV1().ConfigMaps(c.defaultNS).Get(context.Background(), configMapName, metav1.GetOptions{})
	if err != nil {
		configMap = &corev1.ConfigMap{
			ObjectMeta: metav1.ObjectMeta{
				Name: configMapName,
			},
		}
	}

	c.updateConfigData(configMap)

	if err != nil {
		_, err = c.k8s.KubernetesClient.CoreV1().ConfigMaps(c.defaultNS).Create(context.Background(), configMap, metav1.CreateOptions{})
	} else {
		_, err = c.k8s.KubernetesClient.CoreV1().ConfigMaps(configMap.Namespace).Update(context.Background(), configMap, metav1.UpdateOptions{})
	}
	return err
}
func (c *ClusterConfig) updateConfigData(configMap *corev1.ConfigMap) {
	if len(configMap.Data) == 0 {
		configMap.Data = make(map[string]string)
	}
	m := c.ToMapString()
	for k, v := range m {
		if s, ok := v.(string); ok {
			configMap.Data[k] = s
		}
	}
}
func (c *ClusterConfig) loadConfigFromFile() (*ConfigObj, error) {
	dat, err := ioutil.ReadFile(getter.GetDefaultPath(configFileName + ".json"))
	if err != nil {
		return nil, err
	}

	return readConfig(dat)
}
func readConfig(dat []byte) (*ConfigObj, error) {

	if len(dat) == 0 {
		return nil, nil
	}
	configObj := &ConfigObj{}
	err := json.Unmarshal(dat, configObj)

	return configObj, err
}
func (c *ClusterConfig) ToMapString() map[string]interface{} {
	m := map[string]interface{}{}
	bc, _ := json.Marshal(c.configObj)
	json.Unmarshal(bc, &m)
	return m
}<|MERGE_RESOLUTION|>--- conflicted
+++ resolved
@@ -23,11 +23,7 @@
 
 type ConfigObj struct {
 	CustomerGUID       string `json:"customerGUID"`
-<<<<<<< HEAD
-	Invitation         string `json:"invitation"`
-=======
 	Token              string `json:"invitationParam"`
->>>>>>> 4206e9c1
 	CustomerAdminEMail string `json:"adminMail"`
 }
 
@@ -95,7 +91,7 @@
 	}
 	u.Path = "account/sign-up"
 	q := u.Query()
-	q.Add("invitationToken", c.configObj.Invitation)
+	q.Add("invitationToken", c.configObj.Token)
 	q.Add("customerGUID", c.configObj.CustomerGUID)
 
 	u.RawQuery = q.Encode()
@@ -171,7 +167,7 @@
 		if tenantResponse.AdminMail != "" { // this customer already belongs to some user
 			c.update(&ConfigObj{CustomerGUID: customerGUID, CustomerAdminEMail: tenantResponse.AdminMail})
 		} else {
-			c.update(&ConfigObj{CustomerGUID: tenantResponse.TenantID, Invitation: tenantResponse.Token})
+			c.update(&ConfigObj{CustomerGUID: tenantResponse.TenantID, Token: tenantResponse.Token})
 			return c.updateConfigMap()
 		}
 	} else {
