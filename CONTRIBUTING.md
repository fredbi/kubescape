# Contributing

First, it is awesome that you are considering contributing to Kubescape! Contributing is important and fun and we welcome your efforts.

When contributing, we categorize contributions into two:
* Small code changes or fixes, whose scope are limited to a single or two files
* Complex features and improvements, whose are not limited

If you have a small change, feel free to fire up a Pull Request.

When planning a bigger change, please first discuss the change you wish to make via issue,
<<<<<<< HEAD
email, or any other method with the owners of this repository before making a change. Most likely your changes or features are great, but sometimes we might already be going in this direction (or the exact opposite ;-) ) and we don't want to waste your time.
=======
email, or any other method with the owners of this repository before making a change. Most likely your changes or features are great, but sometimes we might be already going to this direction (or the exact opposite ;-) ) and we don't want to waste your time.
>>>>>>> 7dd79874

Please note we have a code of conduct, please follow it in all your interactions with the project.

## Pull Request Process

1. Ensure any install or build dependencies are removed before the end of the layer when doing a 
   build.
2. Update the README.md with details of changes to the interface, this includes new environment 
   variables, exposed ports, useful file locations and container parameters.
3. Open Pull Request to `dev` branch - we test the component before merging into the `master` branch
4. We will merge the Pull Request once you have the sign-off.

## Code of Conduct

### Our Pledge

In the interest of fostering an open and welcoming environment, we as
contributors and maintainers pledge to making participation in our project and
our community a harassment-free experience for everyone, regardless of age, body
size, disability, ethnicity, gender identity and expression, level of experience,
nationality, personal appearance, race, religion, or sexual identity and
orientation.

### Our Standards

Examples of behavior that contributes to creating a positive environment
include:

* Using welcoming and inclusive language
* Being respectful of differing viewpoints and experiences
* Gracefully accepting constructive criticism
* Focusing on what is best for the community
* Showing empathy towards other community members

Examples of unacceptable behavior by participants include:

* The use of sexualized language or imagery and unwelcome sexual attention or
advances
* Trolling, insulting/derogatory comments, and personal or political attacks
* Public or private harassment
* Publishing others' private information, such as a physical or electronic
  address, without explicit permission
* Other conduct which could reasonably be considered inappropriate in a
  professional setting

<<<<<<< HEAD
We will distance those who constantly adhere to unacceptable behavior.
=======
We will distance those who are constantly adhering to unacceptable behavior.
>>>>>>> 7dd79874

### Our Responsibilities

Project maintainers are responsible for clarifying the standards of acceptable
behavior and are expected to take appropriate and fair corrective actions in
response to any instances of unacceptable behavior.

Project maintainers have the right and responsibility to remove, edit, or
reject comments, commits, code, wiki edits, issues, and other contributions
that are not aligned to this Code of Conduct, or to ban temporarily or
permanently any contributor for other behaviors that they deem inappropriate,
threatening, offensive, or harmful.

### Scope

This Code of Conduct applies both within project spaces and in public spaces
when an individual is representing the project or its community. Examples of
representing a project or community include using an official project e-mail
address, posting via an official social media account, or acting as an appointed
representative at an online or offline event. Representation of a project may be
further defined and clarified by project maintainers.

### Enforcement

Instances of abusive, harassing, or otherwise unacceptable behavior may be
reported by contacting the project team at [INSERT EMAIL ADDRESS]. All
complaints will be reviewed and investigated and will result in a response that
is deemed necessary and appropriate to the circumstances. The project team is
obligated to maintain confidentiality with regard to the reporter of an incident.
Further details of specific enforcement policies may be posted separately.

Project maintainers who do not follow or enforce the Code of Conduct in good
faith may face temporary or permanent repercussions as determined by other
members of the project's leadership.

### Attribution

This Code of Conduct is adapted from the [Contributor Covenant][homepage], version 1.4,
available at [http://contributor-covenant.org/version/1/4][version]

[homepage]: http://contributor-covenant.org
[version]: http://contributor-covenant.org/version/1/4/<|MERGE_RESOLUTION|>--- conflicted
+++ resolved
@@ -9,11 +9,7 @@
 If you have a small change, feel free to fire up a Pull Request.
 
 When planning a bigger change, please first discuss the change you wish to make via issue,
-<<<<<<< HEAD
-email, or any other method with the owners of this repository before making a change. Most likely your changes or features are great, but sometimes we might already be going in this direction (or the exact opposite ;-) ) and we don't want to waste your time.
-=======
 email, or any other method with the owners of this repository before making a change. Most likely your changes or features are great, but sometimes we might be already going to this direction (or the exact opposite ;-) ) and we don't want to waste your time.
->>>>>>> 7dd79874
 
 Please note we have a code of conduct, please follow it in all your interactions with the project.
 
@@ -59,11 +55,7 @@
 * Other conduct which could reasonably be considered inappropriate in a
   professional setting
 
-<<<<<<< HEAD
 We will distance those who constantly adhere to unacceptable behavior.
-=======
-We will distance those who are constantly adhering to unacceptable behavior.
->>>>>>> 7dd79874
 
 ### Our Responsibilities
 
