package resourcehandler

import (
	"context"
	"fmt"
	"strings"

	logger "github.com/kubescape/go-logger"
	"github.com/kubescape/go-logger/helpers"
	"github.com/kubescape/kubescape/v2/core/cautils"
	"github.com/kubescape/kubescape/v2/core/pkg/hostsensorutils"
	"github.com/kubescape/opa-utils/objectsenvelopes"
	"github.com/kubescape/opa-utils/reporthandling/apis"

	"github.com/kubescape/k8s-interface/cloudsupport"
	cloudapis "github.com/kubescape/k8s-interface/cloudsupport/apis"
	cloudv1 "github.com/kubescape/k8s-interface/cloudsupport/v1"
	"github.com/kubescape/k8s-interface/k8sinterface"
	"github.com/kubescape/k8s-interface/workloadinterface"

	"github.com/armosec/armoapi-go/armotypes"

	v1 "k8s.io/api/core/v1"
	metav1 "k8s.io/apimachinery/pkg/apis/meta/v1"
	"k8s.io/apimachinery/pkg/apis/meta/v1/unstructured"
	k8slabels "k8s.io/apimachinery/pkg/labels"
	"k8s.io/apimachinery/pkg/runtime/schema"
	"k8s.io/apimachinery/pkg/version"
	"k8s.io/client-go/dynamic"
)

type cloudResourceGetter func(string, string) (workloadinterface.IMetadata, error)

var cloudResourceGetterMapping = map[string]cloudResourceGetter{
	cloudapis.CloudProviderDescribeKind:                cloudsupport.GetDescriptiveInfoFromCloudProvider,
	cloudapis.CloudProviderDescribeRepositoriesKind:    cloudsupport.GetDescribeRepositoriesFromCloudProvider,
	cloudapis.CloudProviderListEntitiesForPoliciesKind: cloudsupport.GetListEntitiesForPoliciesFromCloudProvider,
}

type K8sResourceHandler struct {
	k8s               *k8sinterface.KubernetesApi
	hostSensorHandler hostsensorutils.IHostSensor
	fieldSelector     IFieldSelector
	rbacObjectsAPI    *cautils.RBACObjects
	registryAdaptors  *RegistryAdaptors
}

func NewK8sResourceHandler(k8s *k8sinterface.KubernetesApi, fieldSelector IFieldSelector, hostSensorHandler hostsensorutils.IHostSensor, rbacObjects *cautils.RBACObjects, registryAdaptors *RegistryAdaptors) *K8sResourceHandler {
	return &K8sResourceHandler{
		k8s:               k8s,
		fieldSelector:     fieldSelector,
		hostSensorHandler: hostSensorHandler,
		rbacObjectsAPI:    rbacObjects,
		registryAdaptors:  registryAdaptors,
	}
}

func (k8sHandler *K8sResourceHandler) GetResources(ctx context.Context, sessionObj *cautils.OPASessionObj, designator *armotypes.PortalDesignator) (*cautils.K8SResources, map[string]workloadinterface.IMetadata, *cautils.KSResources, error) {
	allResources := map[string]workloadinterface.IMetadata{}

	// get k8s resources
	logger.L().Info("Accessing Kubernetes objects")

	cautils.StartSpinner()
	resourceToControl := make(map[string][]string)
	// build resources map
	// map resources based on framework required resources: map["/group/version/kind"][]<k8s workloads ids>
	k8sResourcesMap := setK8sResourceMap(sessionObj.Policies)

	// get namespace and labels from designator (ignore cluster labels)
	_, namespace, labels := armotypes.DigestPortalDesignator(designator)

	// pull k8s recourses
	ksResourceMap := setKSResourceMap(sessionObj.Policies, resourceToControl)

	// map of Kubescape resources to control_ids
	sessionObj.ResourceToControlsMap = resourceToControl

	if err := k8sHandler.pullResources(k8sResourcesMap, allResources, namespace, labels); err != nil {
		cautils.StopSpinner()
		return k8sResourcesMap, allResources, ksResourceMap, err
	}

	numberOfWorkerNodes, err := k8sHandler.pullWorkerNodesNumber()

	if err != nil {
		logger.L().Debug("failed to collect worker nodes number", helpers.Error(err))
	} else {
		sessionObj.SetNumberOfWorkerNodes(numberOfWorkerNodes)
	}

	cautils.StopSpinner()
	logger.L().Success("Accessed to Kubernetes objects")

	imgVulnResources := cautils.MapImageVulnResources(ksResourceMap)
	// check that controls use image vulnerability resources
	if len(imgVulnResources) > 0 {
		logger.L().Info("Requesting images vulnerabilities results")
		cautils.StartSpinner()
		if err := k8sHandler.registryAdaptors.collectImagesVulnerabilities(k8sResourcesMap, allResources, ksResourceMap); err != nil {
			cautils.SetInfoMapForResources(fmt.Sprintf("failed to pull image scanning data: %s. for more information: https://hub.armosec.io/docs/configuration-of-image-vulnerabilities", err.Error()), imgVulnResources, sessionObj.InfoMap)
		} else {
			if isEmptyImgVulns(*ksResourceMap) {
				cautils.SetInfoMapForResources("image scanning is not configured. for more information: https://hub.armosec.io/docs/configuration-of-image-vulnerabilities", imgVulnResources, sessionObj.InfoMap)
			}
		}
		cautils.StopSpinner()
		logger.L().Success("Requested images vulnerabilities results")
	}

	hostResources := cautils.MapHostResources(ksResourceMap)
	// check that controls use host sensor resources
	if len(hostResources) > 0 {
		logger.L().Info("Requesting Host scanner data")
		cautils.StartSpinner()
		if sessionObj.Metadata.ScanMetadata.HostScanner {
			infoMap, err := k8sHandler.collectHostResources(ctx, allResources, ksResourceMap)
			if err != nil {
				logger.L().Ctx(ctx).Warning("failed to collect host scanner resources", helpers.Error(err))
				cautils.SetInfoMapForResources(err.Error(), hostResources, sessionObj.InfoMap)
			} else if k8sHandler.hostSensorHandler == nil {
				// using hostSensor mock
				cautils.SetInfoMapForResources("failed to init host scanner", hostResources, sessionObj.InfoMap)
			} else {
				if len(infoMap) > 0 {
					sessionObj.InfoMap = infoMap
				}
			}
			cautils.StopSpinner()
			logger.L().Success("Requested Host scanner data")
		} else {
			cautils.SetInfoMapForResources("enable-host-scan flag not used. For more information: https://hub.armosec.io/docs/host-sensor", hostResources, sessionObj.InfoMap)
		}
	}

	if err := k8sHandler.collectRbacResources(allResources); err != nil {
		logger.L().Ctx(ctx).Warning("failed to collect rbac resources", helpers.Error(err))
	}

	cloudResources := cautils.MapCloudResources(ksResourceMap)

	setMapNamespaceToNumOfResources(ctx, allResources, sessionObj)

	// check that controls use cloud resources
	if len(cloudResources) > 0 {
		err := k8sHandler.collectCloudResources(sessionObj, allResources, ksResourceMap, cloudResources)
		if err != nil {
<<<<<<< HEAD
			logger.L().Warning("failed to collect cloud resources", helpers.Error(err))
=======
			cautils.SetInfoMapForResources(err.Error(), cloudResources, sessionObj.InfoMap)
			logger.L().Ctx(ctx).Warning("failed to collect cloud data", helpers.Error(err))
>>>>>>> 786f3e6b
		}
	}

	return k8sResourcesMap, allResources, ksResourceMap, nil
}

func (k8sHandler *K8sResourceHandler) collectCloudResources(sessionObj *cautils.OPASessionObj, allResources map[string]workloadinterface.IMetadata, ksResourceMap *cautils.KSResources, cloudResources []string) error {
	var err error
	clusterName := cautils.ClusterName
	provider := cloudsupport.GetCloudProvider(clusterName)
	if provider == "" {
		return fmt.Errorf("failed to get cloud provider, cluster: %s", clusterName)
	}
	if sessionObj.Metadata != nil && sessionObj.Metadata.ContextMetadata.ClusterContextMetadata != nil {
		sessionObj.Metadata.ContextMetadata.ClusterContextMetadata.CloudProvider = provider
	}
	logger.L().Debug("cloud", helpers.String("cluster", clusterName), helpers.String("clusterName", clusterName), helpers.String("provider", provider))

	for resourceKind, resourceGetter := range cloudResourceGetterMapping {
		if cloudResourceRequired(cloudResources, resourceKind) {
			logger.L().Debug("Collecting cloud data ", helpers.String("resourceKind", resourceKind))
			wl, err := resourceGetter(clusterName, provider)
			if err != nil {
				if !strings.Contains(err.Error(), cloudv1.NotSupportedMsg) {
					// Return error with useful info on how to configure credentials for getting cloud provider info
					logger.L().Debug("failed to get cloud data", helpers.String("resourceKind", resourceKind), helpers.Error(err))
					err = fmt.Errorf("failed to get %s descriptive information. Read more: https://hub.armosec.io/docs/kubescape-integration-with-cloud-providers", strings.ToUpper(provider))
					cautils.SetInfoMapForResources(err.Error(), cloudResources, sessionObj.InfoMap)
				}
			} else {
				allResources[wl.GetID()] = wl
				(*ksResourceMap)[fmt.Sprintf("%s/%s", wl.GetApiVersion(), wl.GetKind())] = []string{wl.GetID()}
			}
		}
	}

	// get api server info resource
	if cloudResourceRequired(cloudResources, string(cloudsupport.TypeApiServerInfo)) {
		err = k8sHandler.collectAPIServerInfoResource(allResources, ksResourceMap)
		if err != nil {
<<<<<<< HEAD
			logger.L().Debug("failed to collect api server info resource", helpers.Error(err))
=======
			logger.L().Ctx(ctx).Warning("failed to collect api server info resource", helpers.Error(err))
>>>>>>> 786f3e6b
		}
	}
	return err
}

func cloudResourceRequired(cloudResources []string, resource string) bool {
	for _, cresource := range cloudResources {
		if strings.Contains(cresource, resource) {
			return true
		}
	}
	return false
}

func (k8sHandler *K8sResourceHandler) collectAPIServerInfoResource(allResources map[string]workloadinterface.IMetadata, ksResourceMap *cautils.KSResources) error {
	clusterAPIServerInfo, err := k8sHandler.k8s.DiscoveryClient.ServerVersion()
	if err != nil {
		return err
	}
	resource := cloudsupport.NewApiServerVersionInfo(clusterAPIServerInfo)
	allResources[resource.GetID()] = resource
	(*ksResourceMap)[fmt.Sprintf("%s/%s", resource.GetApiVersion(), resource.GetKind())] = []string{resource.GetID()}

	return nil
}

func (k8sHandler *K8sResourceHandler) GetClusterAPIServerInfo(ctx context.Context) *version.Info {
	clusterAPIServerInfo, err := k8sHandler.k8s.DiscoveryClient.ServerVersion()
	if err != nil {
		logger.L().Ctx(ctx).Error("failed to discover API server information", helpers.Error(err))
		return nil
	}
	return clusterAPIServerInfo
}

// set  namespaceToNumOfResources map in report
func setMapNamespaceToNumOfResources(ctx context.Context, allResources map[string]workloadinterface.IMetadata, sessionObj *cautils.OPASessionObj) {

	mapNamespaceToNumberOfResources := make(map[string]int)
	for _, resource := range allResources {
		if obj := workloadinterface.NewWorkloadObj(resource.GetObject()); obj != nil {
			ownerReferences, err := obj.GetOwnerReferences()
			if err == nil {
				// Add an object to the map if the object does not have a parent but is contained within a namespace (except Job)
				if len(ownerReferences) == 0 {
					if ns := resource.GetNamespace(); ns != "" {
						if obj.GetKind() != "Job" {
							mapNamespaceToNumberOfResources[ns]++
						}
					}
				}
			} else {
				logger.L().Ctx(ctx).Warning(fmt.Sprintf("failed to get owner references. Resource %s will not be counted", obj.GetName()), helpers.Error(err))
			}
		}
	}
	sessionObj.SetMapNamespaceToNumberOfResources(mapNamespaceToNumberOfResources)
}

func (k8sHandler *K8sResourceHandler) pullResources(k8sResources *cautils.K8SResources, allResources map[string]workloadinterface.IMetadata, namespace string, labels map[string]string) error {

	var errs error
	for groupResource := range *k8sResources {
		apiGroup, apiVersion, resource := k8sinterface.StringToResourceGroup(groupResource)
		gvr := schema.GroupVersionResource{Group: apiGroup, Version: apiVersion, Resource: resource}
		result, err := k8sHandler.pullSingleResource(&gvr, namespace, labels)
		if err != nil {
			if !strings.Contains(err.Error(), "the server could not find the requested resource") {
				// handle error
				if errs == nil {
					errs = err
				} else {
					errs = fmt.Errorf("%s; %s", errs, err.Error())
				}
			}
			continue
		}
		// store result as []map[string]interface{}
		metaObjs := ConvertMapListToMeta(k8sinterface.ConvertUnstructuredSliceToMap(result))
		for i := range metaObjs {
			allResources[metaObjs[i].GetID()] = metaObjs[i]
		}
		(*k8sResources)[groupResource] = workloadinterface.ListMetaIDs(metaObjs)
	}
	return errs
}

func (k8sHandler *K8sResourceHandler) pullSingleResource(resource *schema.GroupVersionResource, namespace string, labels map[string]string) ([]unstructured.Unstructured, error) {
	resourceList := []unstructured.Unstructured{}
	// set labels
	listOptions := metav1.ListOptions{}
	fieldSelectors := k8sHandler.fieldSelector.GetNamespacesSelectors(resource)
	for i := range fieldSelectors {

		listOptions.FieldSelector = fieldSelectors[i]

		if len(labels) > 0 {
			set := k8slabels.Set(labels)
			listOptions.LabelSelector = set.AsSelector().String()
		}

		// set dynamic object
		var clientResource dynamic.ResourceInterface
		if namespace != "" {
			clientResource = k8sHandler.k8s.DynamicClient.Resource(*resource)
		} else if k8sinterface.IsNamespaceScope(resource) {
			clientResource = k8sHandler.k8s.DynamicClient.Resource(*resource).Namespace(namespace)
		} else if k8sHandler.fieldSelector.GetClusterScope(resource) {
			clientResource = k8sHandler.k8s.DynamicClient.Resource(*resource)
		} else {
			continue
		}

		// list resources
		result, err := clientResource.List(context.Background(), listOptions)
		if err != nil || result == nil {
			return nil, fmt.Errorf("failed to get resource: %v, namespace: %s, labelSelector: %v, reason: %v", resource, namespace, listOptions.LabelSelector, err)
		}

		resourceList = append(resourceList, result.Items...)

	}

	return resourceList, nil

}
func ConvertMapListToMeta(resourceMap []map[string]interface{}) []workloadinterface.IMetadata {
	workloads := []workloadinterface.IMetadata{}
	for i := range resourceMap {
		if w := objectsenvelopes.NewObject(resourceMap[i]); w != nil {
			workloads = append(workloads, w)
		}
	}
	return workloads
}

func (k8sHandler *K8sResourceHandler) collectHostResources(ctx context.Context, allResources map[string]workloadinterface.IMetadata, ksResourceMap *cautils.KSResources) (map[string]apis.StatusInfo, error) {
	logger.L().Debug("Collecting host scanner resources")
	hostResources, infoMap, err := k8sHandler.hostSensorHandler.CollectResources(ctx)
	if err != nil {
		return nil, err
	}

	for rscIdx := range hostResources {
		group, version := getGroupNVersion(hostResources[rscIdx].GetApiVersion())
		groupResource := k8sinterface.JoinResourceTriplets(group, version, hostResources[rscIdx].GetKind())
		allResources[hostResources[rscIdx].GetID()] = &hostResources[rscIdx]

		grpResourceList, ok := (*ksResourceMap)[groupResource]
		if !ok {
			grpResourceList = make([]string, 0)
		}
		(*ksResourceMap)[groupResource] = append(grpResourceList, hostResources[rscIdx].GetID())
	}
	return infoMap, nil
}

func (k8sHandler *K8sResourceHandler) collectRbacResources(allResources map[string]workloadinterface.IMetadata) error {
	logger.L().Debug("Collecting rbac resources")

	if k8sHandler.rbacObjectsAPI == nil {
		return nil
	}
	allRbacResources, err := k8sHandler.rbacObjectsAPI.ListAllResources()
	if err != nil {
		return err
	}
	for k, v := range allRbacResources {
		allResources[k] = v
	}
	return nil
}

func (k8sHandler *K8sResourceHandler) pullWorkerNodesNumber() (int, error) {
	nodesList, err := k8sHandler.k8s.KubernetesClient.CoreV1().Nodes().List(context.TODO(), metav1.ListOptions{})
	scheduableNodes := v1.NodeList{}
	if nodesList != nil {
		for _, node := range nodesList.Items {
			if len(node.Spec.Taints) == 0 {
				scheduableNodes.Items = append(scheduableNodes.Items, node)
			} else {
				if !isMasterNodeTaints(node.Spec.Taints) {
					scheduableNodes.Items = append(scheduableNodes.Items, node)
				}
			}
		}
	}
	if err != nil {
		return 0, err
	}
	return len(scheduableNodes.Items), nil
}

// NoSchedule taint with empty value is usually applied to controlplane
func isMasterNodeTaints(taints []v1.Taint) bool {
	for _, taint := range taints {
		if taint.Effect == v1.TaintEffectNoSchedule && taint.Value == "" {
			return true
		}
	}
	return false
}<|MERGE_RESOLUTION|>--- conflicted
+++ resolved
@@ -145,12 +145,8 @@
 	if len(cloudResources) > 0 {
 		err := k8sHandler.collectCloudResources(sessionObj, allResources, ksResourceMap, cloudResources)
 		if err != nil {
-<<<<<<< HEAD
-			logger.L().Warning("failed to collect cloud resources", helpers.Error(err))
-=======
 			cautils.SetInfoMapForResources(err.Error(), cloudResources, sessionObj.InfoMap)
 			logger.L().Ctx(ctx).Warning("failed to collect cloud data", helpers.Error(err))
->>>>>>> 786f3e6b
 		}
 	}
 
@@ -191,11 +187,7 @@
 	if cloudResourceRequired(cloudResources, string(cloudsupport.TypeApiServerInfo)) {
 		err = k8sHandler.collectAPIServerInfoResource(allResources, ksResourceMap)
 		if err != nil {
-<<<<<<< HEAD
-			logger.L().Debug("failed to collect api server info resource", helpers.Error(err))
-=======
 			logger.L().Ctx(ctx).Warning("failed to collect api server info resource", helpers.Error(err))
->>>>>>> 786f3e6b
 		}
 	}
 	return err
