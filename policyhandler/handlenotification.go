--- conflicted
+++ resolved
@@ -24,22 +24,13 @@
 	}
 }
 
-<<<<<<< HEAD
 func (policyHandler *PolicyHandler) HandleNotificationRequest(notification *opapolicy.PolicyNotification, scanInfo *opapolicy.ScanInfo) error {
-=======
-func (policyHandler *PolicyHandler) HandleNotificationRequest(notification *opapolicy.PolicyNotification, excludedNamespaces string) error {
->>>>>>> b2fcf295
 	opaSessionObj := cautils.NewOPASessionObj(nil, nil)
 	// validate notification
 	// TODO
 
 	// get policies
-<<<<<<< HEAD
 	frameworks, err := policyHandler.getPolicies(notification)
-=======
-	cautils.ProgressTextDisplay("Downloading framework definitions")
-	frameworks, err := policyHandler.GetPoliciesFromBackend(notification)
->>>>>>> b2fcf295
 	if err != nil {
 		return err
 	}
@@ -47,7 +38,6 @@
 		return fmt.Errorf("empty list of frameworks")
 	}
 	opaSessionObj.Frameworks = frameworks
-<<<<<<< HEAD
 
 	k8sResources, err := policyHandler.getResources(notification, opaSessionObj, scanInfo)
 	if err != nil {
@@ -55,19 +45,6 @@
 	}
 	if k8sResources == nil || len(*k8sResources) == 0 {
 		return fmt.Errorf("empty list of resources")
-=======
-	cautils.SuccessTextDisplay("Downloaded framework")
-	// store policies as configmaps
-	// TODO
-
-	// get k8s resources
-	cautils.ProgressTextDisplay("Accessing Kubernetes objects")
-	k8sResources, err := policyHandler.getK8sResources(frameworks, &notification.Designators, excludedNamespaces)
-	if err != nil || len(*k8sResources) == 0 {
-		glog.Error(err)
-	} else {
-		cautils.SuccessTextDisplay("Accessed successfully to Kubernetes objects, let’s start!!!")
->>>>>>> b2fcf295
 	}
 	opaSessionObj.K8SResources = k8sResources
 
@@ -98,7 +75,7 @@
 func (policyHandler *PolicyHandler) getResources(notification *opapolicy.PolicyNotification, opaSessionObj *cautils.OPASessionObj, scanInfo *opapolicy.ScanInfo) (*cautils.K8SResources, error) {
 	var k8sResources *cautils.K8SResources
 	var err error
-	if len(scanInfo.Input) > 0 {
+	if len(scanInfo.InputPatterns) > 0 {
 		k8sResources, err = policyHandler.loadResources(opaSessionObj.Frameworks, scanInfo)
 	} else {
 		k8sResources, err = policyHandler.getK8sResources(opaSessionObj.Frameworks, &notification.Designators, scanInfo.ExcludedNamespaces)
